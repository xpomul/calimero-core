/*
    Calimero 2 - A library for KNX network access
<<<<<<< HEAD
    Copyright (c) 2006, 2014 B. Malinowsky
=======
    Copyright (c) 2006, 2015 B. Malinowsky
>>>>>>> 4ce9a80f

    This program is free software; you can redistribute it and/or modify
    it under the terms of the GNU General Public License as published by
    the Free Software Foundation; either version 2 of the License, or
    (at your option) any later version.

    This program is distributed in the hope that it will be useful,
    but WITHOUT ANY WARRANTY; without even the implied warranty of
    MERCHANTABILITY or FITNESS FOR A PARTICULAR PURPOSE. See the
    GNU General Public License for more details.

    You should have received a copy of the GNU General Public License
    along with this program; if not, write to the Free Software
    Foundation, Inc., 59 Temple Place, Suite 330, Boston, MA  02111-1307  USA

    Linking this library statically or dynamically with other modules is
    making a combined work based on this library. Thus, the terms and
    conditions of the GNU General Public License cover the whole
    combination.

    As a special exception, the copyright holders of this library give you
    permission to link this library with independent modules to produce an
    executable, regardless of the license terms of these independent
    modules, and to copy and distribute the resulting executable under terms
    of your choice, provided that you also meet, for each linked independent
    module, the terms and conditions of the license of that module. An
    independent module is a module which is not derived from or based on
    this library. If you modify this library, you may extend this exception
    to your version of the library, but you are not obligated to do so. If
    you do not wish to do so, delete this exception statement from your
    version.
*/

package tuwien.auto.calimero.datapoint;

import java.util.Collection;
import java.util.Collections;
import java.util.HashMap;
import java.util.Iterator;
import java.util.Map;

import tuwien.auto.calimero.GroupAddress;
import tuwien.auto.calimero.exception.KNXIllegalArgumentException;
import tuwien.auto.calimero.internal.EventListeners;
import tuwien.auto.calimero.xml.Element;
import tuwien.auto.calimero.xml.KNXMLException;
import tuwien.auto.calimero.xml.XMLReader;
import tuwien.auto.calimero.xml.XMLWriter;

/**
 * A datapoint model storing datapoints with no defined order or hierarchy using a map
 * implementation.
 * <p>
 *
 * @author B. Malinowsky
 */
public class DatapointMap implements DatapointModel, ChangeNotifier
{
	private static final String TAG_DATAPOINTS = "datapoints";

	private final Map<GroupAddress, Datapoint> points;
	private final EventListeners<ChangeListener> listeners = new EventListeners<>(
			ChangeListener.class);

	/**
	 * Creates a new empty datapoint map.
	 */
	public DatapointMap()
	{
		points = Collections.synchronizedMap(new HashMap<>(20));
	}

	/**
	 * Creates a new datapoint map and adds all <code>datapoints</code> to the map.
	 * <p>
	 * A datapoint to be added has to be unique according its main address, the attempt to
	 * add two datapoints using the same main address results in a
	 * KNXIllegalArgumentException.
	 *
	 * @param datapoints collection with entries of type {@link Datapoint}
	 * @throws KNXIllegalArgumentException on duplicate datapoint
	 */
	public DatapointMap(final Collection<Datapoint> datapoints)
	{
		// not all HashSets put additional capacity in HashSet(Collection) ctor
		final Map<GroupAddress, Datapoint> m = new HashMap<>(Math.max(2 * datapoints.size(), 11));
		for (final Iterator<Datapoint> i = datapoints.iterator(); i.hasNext();) {
			final Datapoint dp = i.next();
			if (m.containsKey(dp.getMainAddress()))
				throw new KNXIllegalArgumentException("duplicate datapoint " + dp.getMainAddress());
			m.put(dp.getMainAddress(), dp);
		}
		points = Collections.synchronizedMap(m);
	}

	/* (non-Javadoc)
	 * @see tuwien.auto.calimero.datapoint.DatapointModel#add
	 * (tuwien.auto.calimero.datapoint.Datapoint)
	 */
	@Override
	public void add(final Datapoint dp)
	{
		synchronized (points) {
			if (points.containsKey(dp.getMainAddress()))
				throw new KNXIllegalArgumentException("duplicate datapoint "
					+ dp.getMainAddress());
			points.put(dp.getMainAddress(), dp);
			fireChangeNotification(dp, true);
		}
	}

	/* (non-Javadoc)
	 * @see tuwien.auto.calimero.datapoint.DatapointModel#remove
	 * (tuwien.auto.calimero.datapoint.Datapoint)
	 */
	@Override
	public void remove(final Datapoint dp)
	{
		if (points.remove(dp.getMainAddress()) != null)
			fireChangeNotification(dp, false);
	}

	/* (non-Javadoc)
	 * @see tuwien.auto.calimero.datapoint.DatapointModel#removeAll()
	 */
	@Override
	public void removeAll()
	{
		points.clear();
	}

	/* (non-Javadoc)
	 * @see tuwien.auto.calimero.datapoint.DatapointModel#get
	 * (tuwien.auto.calimero.GroupAddress)
	 */
	@Override
	public Datapoint get(final GroupAddress main)
	{
		return points.get(main);
	}

	// ??? make this a super type interface method
	/**
	 * Returns all datapoints currently contained in this map.
	 * <p>
	 *
	 * @return unmodifiable collection with entries of type {@link Datapoint}
	 */
	public Collection<Datapoint> getDatapoints()
	{
		return Collections.unmodifiableCollection(points.values());
	}

	/* (non-Javadoc)
	 * @see tuwien.auto.calimero.datapoint.DatapointModel#contains
	 * (tuwien.auto.calimero.GroupAddress)
	 */
	@Override
	public boolean contains(final GroupAddress main)
	{
		return points.containsKey(main);
	}

	/* (non-Javadoc)
	 * @see tuwien.auto.calimero.datapoint.DatapointModel#contains
	 * (tuwien.auto.calimero.datapoint.Datapoint)
	 */
	@Override
	public boolean contains(final Datapoint dp)
	{
		return points.containsKey(dp.getMainAddress());
	}

	/* (non-Javadoc)
	 * @see tuwien.auto.calimero.datapoint.DatapointModel#load
	 * (tuwien.auto.calimero.xml.XMLReader)
	 */
	@Override
	public void load(final XMLReader r) throws KNXMLException
	{
		if (r.getPosition() != XMLReader.START_TAG)
			r.read();
		final Element e = r.getCurrent();
		if (r.getPosition() != XMLReader.START_TAG || !e.getName().equals(TAG_DATAPOINTS))
			throw new KNXMLException(TAG_DATAPOINTS + " element not found", r);
		synchronized (points) {
			while (r.read() == XMLReader.START_TAG) {
				final Datapoint dp = Datapoint.create(r);
				if (points.containsKey(dp.getMainAddress()))
					throw new KNXMLException("KNX address " + dp.getMainAddress().toString()
							+ " in datapoint \"" + dp.getName() + "\" already used", r);
				points.put(dp.getMainAddress(), dp);
			}
		}
	}

	/* (non-Javadoc)
	 * @see tuwien.auto.calimero.datapoint.DatapointModel#save
	 * (tuwien.auto.calimero.xml.XMLWriter)
	 */
	@Override
	public void save(final XMLWriter w) throws KNXMLException
	{
		w.writeElement(TAG_DATAPOINTS, Collections.emptyList(), null);
		synchronized (points) {
			for (final Iterator<Datapoint> i = points.values().iterator(); i.hasNext();)
				i.next().save(w);
		}
		w.endElement();
	}

	/* (non-Javadoc)
	 * @see tuwien.auto.calimero.datapoint.ChangeNotifier#
	 * addChangeListener(tuwien.auto.calimero.datapoint.ChangeListener)
	 */
	@Override
	public void addChangeListener(final ChangeListener l)
	{
		listeners.add(l);
	}

	/* (non-Javadoc)
	 * @see tuwien.auto.calimero.datapoint.ChangeNotifier#
	 * removeChangeListener(tuwien.auto.calimero.datapoint.ChangeListener)
	 */
	@Override
	public void removeChangeListener(final ChangeListener l)
	{
		listeners.remove(l);
	}

	private void fireChangeNotification(final Datapoint dp, final boolean added)
	{
		for (final Iterator<ChangeListener> i = listeners.iterator(); i.hasNext();) {
			final ChangeListener l = i.next();
			if (added)
				l.onDatapointAdded(this, dp);
			else
				l.onDatapointRemoved(this, dp);
		}
	}
}<|MERGE_RESOLUTION|>--- conflicted
+++ resolved
@@ -1,10 +1,6 @@
 /*
     Calimero 2 - A library for KNX network access
-<<<<<<< HEAD
-    Copyright (c) 2006, 2014 B. Malinowsky
-=======
     Copyright (c) 2006, 2015 B. Malinowsky
->>>>>>> 4ce9a80f
 
     This program is free software; you can redistribute it and/or modify
     it under the terms of the GNU General Public License as published by
