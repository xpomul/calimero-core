/*
    Calimero 2 - A library for KNX network access
    Copyright (c) 2006, 2014 B. Malinowsky

    This program is free software; you can redistribute it and/or modify
    it under the terms of the GNU General Public License as published by
    the Free Software Foundation; either version 2 of the License, or
    (at your option) any later version.

    This program is distributed in the hope that it will be useful,
    but WITHOUT ANY WARRANTY; without even the implied warranty of
    MERCHANTABILITY or FITNESS FOR A PARTICULAR PURPOSE. See the
    GNU General Public License for more details.

    You should have received a copy of the GNU General Public License
    along with this program; if not, write to the Free Software
    Foundation, Inc., 59 Temple Place, Suite 330, Boston, MA  02111-1307  USA

    Linking this library statically or dynamically with other modules is
    making a combined work based on this library. Thus, the terms and
    conditions of the GNU General Public License cover the whole
    combination.

    As a special exception, the copyright holders of this library give you
    permission to link this library with independent modules to produce an
    executable, regardless of the license terms of these independent
    modules, and to copy and distribute the resulting executable under terms
    of your choice, provided that you also meet, for each linked independent
    module, the terms and conditions of the license of that module. An
    independent module is a module which is not derived from or based on
    this library. If you modify this library, you may extend this exception
    to your version of the library, but you are not obligated to do so. If
    you do not wish to do so, delete this exception statement from your
    version.
*/

package tuwien.auto.calimero.process;

import java.util.EventListener;
import java.util.LinkedList;
import java.util.List;

import org.slf4j.Logger;

import tuwien.auto.calimero.CloseEvent;
import tuwien.auto.calimero.DataUnitBuilder;
import tuwien.auto.calimero.DetachEvent;
import tuwien.auto.calimero.FrameEvent;
import tuwien.auto.calimero.GroupAddress;
import tuwien.auto.calimero.Priority;
import tuwien.auto.calimero.cemi.CEMILData;
import tuwien.auto.calimero.datapoint.Datapoint;
import tuwien.auto.calimero.dptxlator.DPTXlator;
import tuwien.auto.calimero.dptxlator.DPTXlator2ByteFloat;
import tuwien.auto.calimero.dptxlator.DPTXlator3BitControlled;
import tuwien.auto.calimero.dptxlator.DPTXlator4ByteFloat;
import tuwien.auto.calimero.dptxlator.DPTXlator8BitUnsigned;
import tuwien.auto.calimero.dptxlator.DPTXlatorBoolean;
import tuwien.auto.calimero.dptxlator.DPTXlatorString;
import tuwien.auto.calimero.dptxlator.TranslatorTypes;
import tuwien.auto.calimero.exception.KNXException;
import tuwien.auto.calimero.exception.KNXFormatException;
import tuwien.auto.calimero.exception.KNXIllegalArgumentException;
import tuwien.auto.calimero.exception.KNXIllegalStateException;
import tuwien.auto.calimero.exception.KNXInvalidResponseException;
import tuwien.auto.calimero.exception.KNXRemoteException;
import tuwien.auto.calimero.exception.KNXTimeoutException;
import tuwien.auto.calimero.internal.EventListeners;
import tuwien.auto.calimero.link.KNXLinkClosedException;
import tuwien.auto.calimero.link.KNXNetworkLink;
import tuwien.auto.calimero.link.NetworkLinkListener;
import tuwien.auto.calimero.log.LogLevel;
import tuwien.auto.calimero.log.LogManager;

/**
 * This implementation of the process communicator uses in any case the DPT translators
 * {@link DPTXlatorBoolean}, {@link DPTXlator3BitControlled}, {@link DPTXlator8BitUnsigned},
 * {@link DPTXlator2ByteFloat}, {@link DPTXlator4ByteFloat}, {@link DPTXlatorString}. Other
 * translator types are loaded through {@link TranslatorTypes}.
 *
 * @author B. Malinowsky
 */
public class ProcessCommunicatorImpl implements ProcessCommunicator
{
	private final class NLListener implements NetworkLinkListener
	{
		NLListener()
		{}

		public void indication(final FrameEvent e)
		{
			final CEMILData f = (CEMILData) e.getFrame();
			final byte[] apdu = f.getPayload();
			// can't be a process communication indication if too short
			if (apdu.length < 2)
				return;
			final int svc = DataUnitBuilder.getAPDUService(apdu);
			// Note: even if this is a read response we have waited for,
			// we nevertheless notify the listeners about it (we do *not* discard it)
			if (svc == GROUP_RESPONSE && wait) {
				synchronized (indications) {
					indications.add(e);
					indications.notify();
				}
			}
			// notify listeners
			if (svc == GROUP_READ)
				fireGroupReadWrite(f, new byte[0], svc);
			else if (svc == GROUP_RESPONSE || svc == GROUP_WRITE)
				fireGroupReadWrite(f, DataUnitBuilder.extractASDU(apdu), svc);
			else ;
				//logger.warn("unsupported APDU service - ignored, service code = 0x"
				//		+ Integer.toHexString(svc));
		}

		private void fireGroupReadWrite(final CEMILData f, final byte[] asdu, final int svc)
		{
			final ProcessEvent e = new ProcessEvent(ProcessCommunicatorImpl.this, f.getSource(),
					(GroupAddress) f.getDestination(), svc, asdu);
			final EventListener[] el = listeners.listeners();
			for (int i = 0; i < el.length; i++) {
				final EventListener l = el[i];
				try {
					if (svc == GROUP_READ && l instanceof ProcessListenerEx)
						((ProcessListenerEx) l).groupReadRequest(e);
					else if (svc == GROUP_RESPONSE && l instanceof ProcessListenerEx)
						((ProcessListenerEx) l).groupReadResponse(e);
					else
						((ProcessListener) l).groupWrite(e);
				}
				catch (final RuntimeException rte) {
					removeProcessListener((ProcessListener) l);
					logger.error("removed event listener", rte);
				}
			}
		}

		public void confirmation(final FrameEvent e)
		{}

		public void linkClosed(final CloseEvent e)
		{
			logger.info("attached link was closed");
		}
	}

	private static final int GROUP_READ = 0x00;
	private static final int GROUP_RESPONSE = 0x40;
	private static final int GROUP_WRITE = 0x80;

	private final KNXNetworkLink lnk;
	private final NetworkLinkListener lnkListener = new NLListener();
	private final EventListeners<ProcessListener> listeners;
	private final List<FrameEvent> indications = new LinkedList<>();
	private volatile Priority priority = Priority.LOW;
	// maximum wait time in seconds for a response message
	private volatile int responseTimeout = 10;
	private volatile boolean wait;
	private volatile boolean detached;
	private final Logger logger;

	/**
	 * Creates a new process communicator attached to the supplied KNX network link.
	 * <p>
	 * The log service used by this process communicator is named "process " +
	 * <code>link.getName()</code>.
	 *
	 * @param link network link used for communication with a KNX network
	 * @throws KNXLinkClosedException if the network link is closed
	 */
	public ProcessCommunicatorImpl(final KNXNetworkLink link) throws KNXLinkClosedException
	{
		if (!link.isOpen())
			throw new KNXLinkClosedException();
		lnk = link;
		lnk.addLinkListener(lnkListener);
<<<<<<< HEAD
		logger = LogManager.getManager().getSlf4jLogger("process " + link.getName());
		listeners = new EventListeners(logger);
=======
		logger = LogManager.getManager().getLogService("process " + link.getName());
		listeners = new EventListeners<>(ProcessListener.class, logger);
>>>>>>> 811b2125
	}

	/* (non-Javadoc)
	 * @see tuwien.auto.calimero.process.ProcessCommunicator#setResponseTimeout(int)
	 */
	public void setResponseTimeout(final int timeout)
	{
		if (timeout <= 0)
			throw new KNXIllegalArgumentException("timeout <= 0");
		responseTimeout = timeout;
	}

	/* (non-Javadoc)
	 * @see tuwien.auto.calimero.process.ProcessCommunicator#getResponseTimeout()
	 */
	public int getResponseTimeout()
	{
		return responseTimeout;
	}

	/* (non-Javadoc)
	 * @see tuwien.auto.calimero.process.ProcessCommunicator#setPriority
	 * (tuwien.auto.calimero.Priority)
	 */
	public void setPriority(final Priority p)
	{
		priority = p;
	}

	/* (non-Javadoc)
	 * @see tuwien.auto.calimero.process.ProcessCommunicator#getPriority()
	 */
	public Priority getPriority()
	{
		return priority;
	}

	/* (non-Javadoc)
	 * @see tuwien.auto.calimero.process.ProcessCommunicator#addProcessListener
	 * (tuwien.auto.calimero.process.ProcessListener)
	 */
	public void addProcessListener(final ProcessListener l)
	{
		listeners.add(l);
	}

	/* (non-Javadoc)
	 * @see tuwien.auto.calimero.process.ProcessCommunicator#removeProcessListener
	 * (tuwien.auto.calimero.process.ProcessListener)
	 */
	public void removeProcessListener(final ProcessListener l)
	{
		listeners.remove(l);
	}

	/* (non-Javadoc)
	 * @see tuwien.auto.calimero.process.ProcessCommunicator#readBool
	 * (tuwien.auto.calimero.GroupAddress)
	 */
	public boolean readBool(final GroupAddress dst) throws KNXTimeoutException,
		KNXRemoteException, KNXLinkClosedException, KNXFormatException, InterruptedException
	{
		final byte[] apdu = readFromGroup(dst, priority, 0, 0);
		final DPTXlatorBoolean t = new DPTXlatorBoolean(DPTXlatorBoolean.DPT_BOOL);
		extractGroupASDU(apdu, t);
		return t.getValueBoolean();
	}

	/* (non-Javadoc)
	 * @see tuwien.auto.calimero.process.ProcessCommunicator#write
	 * (tuwien.auto.calimero.GroupAddress, boolean)
	 */
	public void write(final GroupAddress dst, final boolean value) throws KNXTimeoutException,
		KNXLinkClosedException
	{
		try {
			final DPTXlatorBoolean t = new DPTXlatorBoolean(DPTXlatorBoolean.DPT_BOOL);
			t.setValue(value);
			write(dst, priority, t);
		}
		catch (final KNXFormatException ignore) {}
	}

	/* (non-Javadoc)
	 * @see tuwien.auto.calimero.process.ProcessCommunicator#readUnsigned
	 * (tuwien.auto.calimero.GroupAddress, java.lang.String)
	 */
	public int readUnsigned(final GroupAddress dst, final String scale) throws KNXTimeoutException,
		KNXRemoteException, KNXLinkClosedException, KNXFormatException, InterruptedException
	{
		final byte[] apdu = readFromGroup(dst, priority, 1, 1);
		final DPTXlator8BitUnsigned t = new DPTXlator8BitUnsigned(scale);
		extractGroupASDU(apdu, t);
		return t.getValueUnsigned();
	}

	/* (non-Javadoc)
	 * @see tuwien.auto.calimero.process.ProcessCommunicator#write
	 * (tuwien.auto.calimero.GroupAddress, int, java.lang.String)
	 */
	public void write(final GroupAddress dst, final int value, final String scale)
		throws KNXTimeoutException, KNXFormatException, KNXLinkClosedException
	{
		final DPTXlator8BitUnsigned t = new DPTXlator8BitUnsigned(scale);
		t.setValue(value);
		write(dst, priority, t);
	}

	/* (non-Javadoc)
	 * @see tuwien.auto.calimero.process.ProcessCommunicator#readControl
	 * (tuwien.auto.calimero.GroupAddress)
	 */
	public int readControl(final GroupAddress dst) throws KNXTimeoutException,
		KNXRemoteException, KNXLinkClosedException, KNXFormatException, InterruptedException
	{
		final byte[] apdu = readFromGroup(dst, priority, 0, 0);
		final DPTXlator3BitControlled t = new DPTXlator3BitControlled(
				DPTXlator3BitControlled.DPT_CONTROL_DIMMING);
		extractGroupASDU(apdu, t);
		return t.getValueSigned();
	}

	/* (non-Javadoc)
	 * @see tuwien.auto.calimero.process.ProcessCommunicator#write
	 * (tuwien.auto.calimero.GroupAddress, boolean, byte)
	 */
	public void write(final GroupAddress dst, final boolean control, final int stepcode)
		throws KNXTimeoutException, KNXFormatException, KNXLinkClosedException
	{
		final DPTXlator3BitControlled t = new DPTXlator3BitControlled(
				DPTXlator3BitControlled.DPT_CONTROL_DIMMING);
		t.setValue(control, stepcode);
		write(dst, priority, t);
	}

	/* (non-Javadoc)
	 * @see tuwien.auto.calimero.process.ProcessCommunicationBase#write
	 * (tuwien.auto.calimero.GroupAddress, float, boolean)
	 */
	public void write(final GroupAddress dst, final float value, final boolean use4ByteFloat)
		throws KNXTimeoutException, KNXFormatException, KNXLinkClosedException
	{
		if (use4ByteFloat) {
			final DPTXlator4ByteFloat t = new DPTXlator4ByteFloat(
					DPTXlator4ByteFloat.DPT_TEMPERATURE_DIFFERENCE);
			t.setValue(value);
			write(dst, priority, t);
		}
		else {
			final DPTXlator2ByteFloat t = new DPTXlator2ByteFloat(
					DPTXlator2ByteFloat.DPT_RAIN_AMOUNT);
			t.setValue(value);
			write(dst, priority, t);
		}
	}

	/* (non-Javadoc)
	 * @see tuwien.auto.calimero.process.ProcessCommunicator#readFloat
	 * (tuwien.auto.calimero.GroupAddress, boolean)
	 */
	public double readFloat(final GroupAddress dst, final boolean is4ByteFloat)
		throws KNXTimeoutException, KNXRemoteException, KNXLinkClosedException, KNXFormatException,
		InterruptedException
	{
		if (is4ByteFloat) {
			final byte[] apdu = readFromGroup(dst, priority, 4, 4);
			final DPTXlator4ByteFloat t = new DPTXlator4ByteFloat(
					DPTXlator4ByteFloat.DPT_TEMPERATURE_DIFFERENCE);
			extractGroupASDU(apdu, t);
			return t.getValueFloat();
		}
		final byte[] apdu = readFromGroup(dst, priority, 2, 2);
		final DPTXlator2ByteFloat t = new DPTXlator2ByteFloat(DPTXlator2ByteFloat.DPT_RAIN_AMOUNT);
		extractGroupASDU(apdu, t);
		return t.getValueDouble();
	}

	/* (non-Javadoc)
	 * @see tuwien.auto.calimero.process.ProcessCommunicator#readString
	 * (tuwien.auto.calimero.GroupAddress)
	 */
	public String readString(final GroupAddress dst) throws KNXTimeoutException,
		KNXRemoteException, KNXLinkClosedException, KNXFormatException, InterruptedException
	{
		final byte[] apdu = readFromGroup(dst, priority, 0, 14);
		final DPTXlatorString t = new DPTXlatorString(DPTXlatorString.DPT_STRING_8859_1);
		extractGroupASDU(apdu, t);
		return t.getValue();
	}

	/* (non-Javadoc)
	 * @see tuwien.auto.calimero.process.ProcessCommunicator#write
	 * (tuwien.auto.calimero.GroupAddress, java.lang.String)
	 */
	public void write(final GroupAddress dst, final String value) throws KNXTimeoutException,
		KNXFormatException, KNXLinkClosedException
	{
		final DPTXlatorString t = new DPTXlatorString(DPTXlatorString.DPT_STRING_8859_1);
		t.setValue(value);
		write(dst, priority, t);
	}

	/* (non-Javadoc)
	 * @see tuwien.auto.calimero.process.ProcessCommunicator#read
	 * (tuwien.auto.calimero.datapoint.Datapoint)
	 */
	public String read(final Datapoint dp) throws KNXException, InterruptedException
	{
		if (dp.getDPT() == null)
			throw new KNXIllegalArgumentException("specify DPT for datapoint");
		final byte[] apdu = readFromGroup(dp.getMainAddress(), dp.getPriority(), 0, 14);
		final DPTXlator t = TranslatorTypes.createTranslator(dp.getMainNumber(), dp.getDPT());
		extractGroupASDU(apdu, t);
		return t.getValue();
	}

	/* (non-Javadoc)
	 * @see tuwien.auto.calimero.process.ProcessCommunicator#write
	 * (tuwien.auto.calimero.datapoint.Datapoint, java.lang.String)
	 */
	public void write(final Datapoint dp, final String value) throws KNXException
	{
		final DPTXlator t = TranslatorTypes.createTranslator(dp.getMainNumber(), dp.getDPT());
		t.setValue(value);
		write(dp.getMainAddress(), dp.getPriority(), t);
	}

	/* (non-Javadoc)
	 * @see tuwien.auto.calimero.process.ProcessCommunicator#detach()
	 */
	public KNXNetworkLink detach()
	{
		// if we synchronize on method we would take into account
		// a worst case blocking of response timeout seconds
		synchronized (lnkListener) {
			// wait of response time seconds
			if (detached)
				return null;
			detached = true;
		}
		lnk.removeLinkListener(lnkListener);
		fireDetached();
		logger.info("detached from " + lnk.getName());
		LogManager.getManager().removeLogService(logger.getName());
		return lnk;
	}

	private void write(final GroupAddress dst, final Priority p, final DPTXlator t)
		throws KNXTimeoutException, KNXLinkClosedException
	{
		if (detached)
			throw new KNXIllegalStateException("process communicator detached");
		lnk.sendRequestWait(dst, p, createGroupAPDU(GROUP_WRITE, t));
		if (logger.isTraceEnabled())
			logger.trace("group write to " + dst + " succeeded");
	}

	private synchronized byte[] readFromGroup(final GroupAddress dst, final Priority p,
		final int minASDULen, final int maxASDULen) throws KNXTimeoutException,
		KNXInvalidResponseException, KNXLinkClosedException, InterruptedException
	{
		if (detached)
			throw new KNXIllegalStateException("process communicator detached");
		try {
			wait = true;

			// before sending a request and waiting for response, clear previous indications
			// that could be sitting there from previous timed-out commands or by another request
			// for the same group
			synchronized (indications) {
				indications.clear();
			}
			lnk.sendRequestWait(dst, p, DataUnitBuilder.createCompactAPDU(GROUP_READ, null));
			if (logger.isTraceEnabled())
				logger.trace("sent group read request to " + dst);
			return waitForResponse(dst, minASDULen + 2, maxASDULen + 2);
		}
		finally {
			wait = false;
		}
	}

	private byte[] waitForResponse(final GroupAddress from, final int minAPDU, final int maxAPDU)
		throws KNXInvalidResponseException, KNXTimeoutException, InterruptedException
	{
		long remaining = responseTimeout * 1000;
		final long end = System.currentTimeMillis() + remaining;
		synchronized (indications) {
			while (remaining > 0) {
				// although we can rely that we process any correctly received
				// response in indications, there might be
				// - more than one response for a single read from the
				//   (mis-)configured network
				// - a shared KNX network link among several process communicators,
				//   and therefore several group responses forwarded to each
				while (indications.size() > 0) {
					final FrameEvent e = indications.remove(0);
					if (((CEMILData) e.getFrame()).getDestination().equals(from)) {
						final byte[] d = e.getFrame().getPayload();
						indications.clear();
						// ok, got response we're waiting for
						if (d.length >= minAPDU && d.length <= maxAPDU)
							return d;

						final String s = "APDU response length " + d.length
								+ " bytes, expected " + minAPDU + " to " + maxAPDU;
						logger.error("received group read response with " + s);
						throw new KNXInvalidResponseException(s);
					}
				}
				indications.wait(remaining);
				remaining = end - System.currentTimeMillis();
			}
		}
		logger.info("timeout waiting for group read response");
		throw new KNXTimeoutException("timeout waiting for group read response");
	}

	private void fireDetached()
	{
		final DetachEvent e = new DetachEvent(this);
		final EventListener[] el = listeners.listeners();
		for (int i = 0; i < el.length; i++) {
			final ProcessListener l = (ProcessListener) el[i];
			try {
				l.detached(e);
			}
			catch (final RuntimeException rte) {
				removeProcessListener(l);
				logger.error("removed event listener", rte);
			}
		}
	}

	// createGroupAPDU and extractGroupASDU helper would actually better fit
	// into to DataUnitBuilder, but moved here to avoid DPT dependencies

	/**
	 * Creates a group service application layer protocol data unit containing all items
	 * of a DPT translator.
	 * <p>
	 * The transport layer bits in the first byte (TL / AL control field) are set 0. The
	 * maximum length used for the ASDU is not checked.<br>
	 * For DPTs occupying &lt;= 6 bits in length the optimized (compact) group write /
	 * response format layout is used.
	 *
	 * @param service application layer group service code
	 * @param t DPT translator with items to put into ASDU
	 * @return group APDU as byte array
	 */
	private static byte[] createGroupAPDU(final int service, final DPTXlator t)
	{
		// check for group read
		if (service == 0x00)
			return new byte[2];
		// only group response and group write are allowed
		if (service != 0x40 && service != 0x80)
			throw new KNXIllegalArgumentException("not an APDU group service");
		// determine if data starts at byte offset 1 (optimized) or 2 (default)
		final int offset = t.getItems() == 1 && t.getTypeSize() == 0 ? 1 : 2;
		final byte[] buf = new byte[t.getItems() * Math.max(1, t.getTypeSize()) + offset];
		buf[0] = (byte) (service >> 8);
		buf[1] = (byte) service;
		return t.getData(buf, offset);
	}

	/**
	 * Extracts the service data unit of an application layer protocol data unit into a
	 * DPT translator.
	 * <p>
	 * The whole service data unit is taken as data for translation. If the length of the
	 * supplied <code>apdu</code> is 2, a compact group APDU format layout is assumed.<br>
	 * On return of this method, the supplied translator contains the DPT items from the
	 * ASDU.
	 *
	 * @param apdu application layer protocol data unit, 2 &lt;= apdu.length
	 * @param t the DPT translator to fill with the ASDU
	 */
	private static void extractGroupASDU(final byte[] apdu, final DPTXlator t)
	{
		if (apdu.length < 2)
			throw new KNXIllegalArgumentException("minimum APDU length is 2 bytes");
		t.setData(apdu, apdu.length == 2 ? 1 : 2);
	}
}<|MERGE_RESOLUTION|>--- conflicted
+++ resolved
@@ -174,13 +174,8 @@
 			throw new KNXLinkClosedException();
 		lnk = link;
 		lnk.addLinkListener(lnkListener);
-<<<<<<< HEAD
 		logger = LogManager.getManager().getSlf4jLogger("process " + link.getName());
-		listeners = new EventListeners(logger);
-=======
-		logger = LogManager.getManager().getLogService("process " + link.getName());
 		listeners = new EventListeners<>(ProcessListener.class, logger);
->>>>>>> 811b2125
 	}
 
 	/* (non-Javadoc)
@@ -477,7 +472,7 @@
 				// - a shared KNX network link among several process communicators,
 				//   and therefore several group responses forwarded to each
 				while (indications.size() > 0) {
-					final FrameEvent e = indications.remove(0);
+					final FrameEvent e = (FrameEvent) indications.remove(0);
 					if (((CEMILData) e.getFrame()).getDestination().equals(from)) {
 						final byte[] d = e.getFrame().getPayload();
 						indications.clear();
