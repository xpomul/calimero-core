--- conflicted
+++ resolved
@@ -115,7 +115,7 @@
 				try {
 					AggregatorProxy ap = null;
 					synchronized (proxies) {
-						ap = proxies.get(f.getSource());
+						ap = (AggregatorProxy) proxies.get(f.getSource());
 					}
 					handleConnected(f, ap);
 				}
@@ -151,7 +151,7 @@
 	private static final GroupAddress broadcast = new GroupAddress(0);
 	// used as default on incoming conn.oriented messages from unknown remote devices
 	private final Destination unknownPartner = new Destination(new AggregatorProxy(this),
-			new IndividualAddress(0), true);
+		new IndividualAddress(0), true);
 
 	private final Logger logger;
 
@@ -201,13 +201,8 @@
 			throw new KNXLinkClosedException();
 		lnk = link;
 		lnk.addLinkListener(lnkListener);
-<<<<<<< HEAD
 		logger = LogManager.getManager().getSlf4jLogger(getName());
-		listeners = new EventListeners(logger);
-=======
-		logger = LogManager.getManager().getLogService(getName());
 		listeners = new EventListeners<>(TransportListener.class, logger);
->>>>>>> 811b2125
 		serverSide = serverEndpoint;
 	}
 
@@ -259,7 +254,7 @@
 	 */
 	public Destination getDestination(final IndividualAddress remote)
 	{
-		final AggregatorProxy proxy = proxies.get(remote);
+		final AggregatorProxy proxy = (AggregatorProxy) proxies.get(remote);
 		return proxy != null ? proxy.getDestination() : null;
 	}
 
@@ -271,7 +266,7 @@
 	{
 		// method invocation is idempotent
 		synchronized (proxies) {
-			final AggregatorProxy p = proxies.get(d.getAddress());
+			final AggregatorProxy p = (AggregatorProxy) proxies.get(d.getAddress());
 			if (p == null)
 				return;
 			if (p.getDestination() == d) {
@@ -435,7 +430,7 @@
 		if (detached)
 			throw new KNXIllegalStateException("TL detached");
 		synchronized (proxies) {
-			final AggregatorProxy p = proxies.get(d.getAddress());
+			final AggregatorProxy p = (AggregatorProxy) proxies.get(d.getAddress());
 			// TODO at this point, proxy might also be null because destination just got destroyed
 			// check identity, too, to prevent destination with only same address
 			if (p == null || p.getDestination() != d)
@@ -566,7 +561,7 @@
 		// destroyDestination(), called by d.destroy()
 		AggregatorProxy[] allProxies = new AggregatorProxy[proxies.size()];
 		synchronized (proxies) {
-			allProxies = proxies.values().toArray(allProxies);
+			allProxies = (AggregatorProxy[]) proxies.values().toArray(allProxies);
 		}
 		for (int i = 0; i < allProxies.length; i++) {
 			final AggregatorProxy p = allProxies[i];
